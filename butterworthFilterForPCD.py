--- conflicted
+++ resolved
@@ -174,56 +174,6 @@
         summary_list.append(summary)
     
     summary_df = pd.DataFrame(summary_list)
-<<<<<<< HEAD
-    
-def export_rambling_trembling_stats(results_df, output_path):
-    """
-    Compute mean and standard deviation for trembling and rambling integrated power columns
-    and save the stats to an Excel file.
-    """
-    if results_df.empty:
-        print("No results available to compute stats.")
-        return
-
-    # Collect columns for integrated power of rambling and trembling (X-axis)
-    stats_data = {}
-    for band in FREQ_BANDS:  # e.g., 'LF', 'MF', 'HF'
-        rambling_col = f'Rambling_X_{band}_Power'
-        trembling_col = f'Trembling_X_{band}_Power'
-        
-        # Compute overall mean and std for the column (across all trials)
-        stats_data[rambling_col + '_mean'] = [results_df[rambling_col].mean()]
-        stats_data[rambling_col + '_std'] = [results_df[rambling_col].std()]
-        stats_data[trembling_col + '_mean'] = [results_df[trembling_col].mean()]
-        stats_data[trembling_col + '_std'] = [results_df[trembling_col].std()]
-    
-    stats_df = pd.DataFrame(stats_data)
-    timestamp_str = datetime.now().strftime("%Y%m%d_%H%M%S")
-    output_file = os.path.join(output_path, f'rambling_trembling_stats_{timestamp_str}.xlsx')
-    stats_df.to_excel(output_file, index=False)
-    print(f"Rambling/Trembling stats saved to {output_file}")
-
-def plot_time_series(cop, rambling, trembling, sample_rate=100, duration=5):
-    """
-    Plots the time series of COP, rambling, and trembling signals for a given duration (in seconds).
-    """
-    t = np.arange(len(cop)) / sample_rate
-    max_samples = int(duration * sample_rate)
-    
-    plt.figure(figsize=(12, 6))
-    plt.plot(t[:max_samples], cop[:max_samples], label='COP')
-    plt.plot(t[:max_samples], rambling[:max_samples], label='Rambling')
-    plt.plot(t[:max_samples], trembling[:max_samples], label='Trembling')
-    plt.xlabel('Time (s)')
-    plt.ylabel('Signal')
-    plt.title('Time Series Signals (First {} seconds)'.format(duration))
-    plt.legend()
-    plt.grid(True)
-    plt.show()
-
-# Example use (assuming you have vectors: cop_x_combined, rambling_x_combined, trembling_x_combined)
-# plot_time_series(cop_x_combined, rambling_x_combined, trembling_x_combined, sample_rate=SAMPLING_RATE)
-=======
 
 def compute_mean_sd_trembling_rambling(results_df):
     """Compute the mean and standard deviation of trembling and rambling components, separated by cohort."""
@@ -261,7 +211,6 @@
     output_file = os.path.join(output_dir, "PCD_mean_sd_trembling_rambling.xlsx")
     mean_sd_df.to_excel(output_file, index=False)
     print(f"Mean/SD of trembling and rambling components exported to: {output_file}")
->>>>>>> eed3d6d6
 
 if __name__ == "__main__":
     print("Starting analysis...")
@@ -276,14 +225,12 @@
         
         print(f"Analysis completed successfully. Results saved to {output_file_path}.")
         
-<<<<<<< HEAD
-        # Export mean/SD of trembling and rambling integrated power
-        export_rambling_trembling_stats(results_df, OUTPUT_PATH)
-=======
         # Compute and export mean/SD of trembling and rambling
         mean_sd_df = compute_mean_sd_trembling_rambling(results_df)
         export_mean_sd_to_excel(mean_sd_df, OUTPUT_PATH)
->>>>>>> eed3d6d6
+        
+        # Export mean/SD of trembling and rambling integrated power
+        export_rambling_trembling_stats(results_df, OUTPUT_PATH)
         
     else:
         print("Analysis completed but no data was processed.")
